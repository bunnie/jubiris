#!/usr/bin/env python3
# Midi control:
#  - sudo apt-get install python3-pip
#  - sudo apt-get install alsa-tools alsa-utils libasound2-dev
#  - python3 -m pip install mido
#  - python3 -m pip install python-rtmidi  # note, NOT the 'rtmidi' package, it is incompatible
#  - sudo ln -s /usr/lib/x86_64-linux-gnu/alsa-lib/ /usr/lib64/alsa-lib  # fixes a library path issue that might just be a problem with ubuntu 22.04
# Duet3D serial:
#  - python3 -m pip install pyserial
# Image processing:
#  - python3 -m pip install numpy opencv-python-headless qimage2ndarray
# The headless version of opencv-python is needed because it bundles a Qt plugin that is the wrong version
#
# Helpful: https://docs.google.com/document/d/1zeRPklp_Mo_XzJZUKu2i-p1VgfBoUWF0JKZ5CzX8aB0/edit#heading=h.pb5rw66aumst
# ^^^ "Unofficial Communications Protocol for Akai MidiMix controller"

import argparse
import serial
import mido
import json
import time
import pprint
import logging
import re

from cam import cam
from threading import Thread, Event
import numpy as np
import math

SCHEMA_STORAGE = 'miduet-config.json'
SCHEMA_VERSION = 2
MAX_POI = 3
MIN_ANGLE = -100
MAX_ANGLE = 100
MAX_LIGHT = 4096
MAX_PIEZO = 8192 #16383
MAX_GAMMA = 2.0

PIEZO_UM_PER_VOLT = 1.17 # estimated
PIEZO_MAX_VOLT = 103.97
PIEZO_MAX_CODE = 16383
PIEZO_UM_PER_LSB = 0.007425

cam_quit = Event()

class Light:
    def __init__(self, ports=[]):
        self.port = None
        self.intensity = 0
        self.angle = 0
        for port in ports:
            try:
                ser = serial.Serial(port, 115200, timeout = 1.0)
                logging.debug(f"Trying port {port} for light")
                ser.write(bytes("?\n", 'utf-8'))
                line = ''
                while True:
                    c = ser.read(1)
                    if len(c) == 0:
                        break
                    line += c.decode('utf-8')
                    if 'OK\n' in line:
                        break
                if "V1 LED" in line:
                    logging.debug(f"Found V1 LED on {port}")
                    self.ser = ser
                    self.port = port
                    break
                else:
                    ser.close()
            except serial.SerialException as e:
                logging.error(f"Serial error: {e}")
                return None

    def send_cmd(self, cmd, timeout=1.0):
        cmd_bytes = bytes(cmd + '\n', 'utf-8')
        logging.debug(str(cmd_bytes, 'utf-8'))
        self.ser.write(cmd_bytes)
        line = ''
        timeout = True
        while True:
            c = self.ser.read(1)
            if len(c) == 0:
                break
            line += c.decode('utf-8')
            if 'OK\n' in line:
                timeout = False
                break

        logging.debug(line)
        return timeout
    
    def set_intensity(self, i):
        i = int(i)
        if i > MAX_LIGHT:
            logging.warning(f"requested intensity too great {i}")
            return
        if i < 0:
            logging.warning(f"requested intensity out of range {i}")
            return
        self.send_cmd(f"I {i}")
        self.intensity = i

    def set_angle(self, a):
        a = int(a)
        if a > MAX_ANGLE:
            logging.warning(f"requested angle too great {a}")
            return
        if a < MIN_ANGLE:
            logging.warning(f"requested angle too small {a}")
            return
        self.send_cmd(f"A {a}")
        self.angle = a

    def __enter__(self):
        return self

    def __exit__(self, exc_type, exc_value, traceback):
        if self.ser.is_open:
            self.send_cmd("I 0\n")
            self.intensity = 0
            self.send_cmd("A 0\n")
            self.angle = 0
            self.ser.close()
            logging.debug("Serial port closed")

class Piezo:
    def __init__(self, ports=[]):
        self.port = None
        self.code = 0
        self.enabled = False
        for port in ports:
            try:
                ser = serial.Serial(port, 115200, timeout = 1.0)
                logging.debug(f"Trying port {port} for piezo")
                ser.write(bytes("?\n", 'utf-8'))
                line = ''
                while True:
                    c = ser.read(1)
                    if len(c) == 0:
                        break
                    line += c.decode('utf-8')
                    if 'OK\n' in line:
                        break
                if "V1 PIEZO" in line:
                    logging.debug(f"Found V1 PIEZO on {port}")
                    self.ser = ser
                    self.port = port
                    self.send_cmd("E") # enable the HV driver
                    self.enabled = True
                    break
                else:
                    ser.close()
            except serial.SerialException as e:
                logging.error(f"Serial error: {e}")
                return None

    def send_cmd(self, cmd, timeout=1.0):
        cmd_bytes = bytes(cmd + '\n', 'utf-8')
        logging.debug(str(cmd_bytes, 'utf-8'))
        self.ser.write(cmd_bytes)
        line = ''
        timeout = True
        while True:
            c = self.ser.read(1)
            if len(c) == 0:
                break
            line += c.decode('utf-8')
            if 'OK\n' in line:
                timeout = False
                break

        logging.debug(line)
        return timeout
    
    def set_code(self, a):
        a = int(a)
        if not self.enabled:
            logging.warning(f"Piezo drivers not enabled")
            return
        if a < 0:
            logging.warning(f"Invalid piezo value {a}")
            return
        if a > PIEZO_MAX_CODE:
            logging.warning(f"Invalid piezo value {a}")
            return
        self.send_cmd(f"A {a}")
        self.code = a
    
    def __enter__(self):
        return self

    def __exit__(self, exc_type, exc_value, traceback):
        if self.ser.is_open:
            self.send_cmd("A 0")
            self.code = 0
            self.send_cmd("D")
            self.enabled = False
            self.ser.close()
            logging.debug("Serial port closed")

class Poi:
    def __init__(self, x, y, z, theta, i, piezo):
        self.x = x
        self.y = y
        self.z = z
        self.theta = theta
        self.i = i
        self.piezo = piezo

class Jubilee:
    def __init__(self, port):
        self.port = port
        try:
            ser = serial.Serial(port, 115200, timeout = 1.0)
            logging.debug("Duet3D serial port opened")
            self.ser = ser
            self.motors_off()
<<<<<<< HEAD
            self.poi = [None] * MAX_POI # this is an array of POI objects
=======
            self.poi = [None] * MAX_POI # this is an array of Poi objects
>>>>>>> d8ca97cc
        except serial.SerialException as e:
            logging.error(f"Serial error: {e}")
            return None

    def __enter__(self):
        return self

    def send_cmd(self, cmd, timeout=1.0):
        cmd_bytes = bytes(cmd + '\n', 'utf-8')
        logging.debug(str(cmd_bytes, 'utf-8'))
        self.ser.write(cmd_bytes)
        line = ''
        timeout = True
        while True:
            c = self.ser.read(1)
            if len(c) == 0:
                break
            line += c.decode('utf-8')
            if 'ok\n' in line:
                timeout = False
                break

        logging.debug(line)
        return timeout

    def step_axis(self, axis, step):
        if not self.is_on():
            return False # don't return an error, just silently fail
        if step == 0.0:
            return False

<<<<<<< HEAD
=======
        # NOTE AXIS SWAP - this is more intuitive based on the orientation
        # of the machine relative to my seat.
        # FIXME you must also change the axis order in recall_poi() -- this should probably be...made less brittle...
>>>>>>> d8ca97cc
        if 'x' in axis:
            self.x += step
        elif 'y' in axis:
            self.y += step
        elif 'z' in axis:
            self.z += step
        else:
            print('axis not yet implemented')
        return self.sync_to_mach()
    
    def goto(self, xyz_tuple):
        if not self.is_on():
            return False # don't return an error, just silently fail
        (x, y, z) = xyz_tuple
        self.x = x
        self.y = y
        self.z = z
        return self.sync_to_mach()
    
    # takes our self.x/y/z and sends it to the machine. Also handles any global axis swapping
    def sync_to_mach(self):
        # NOTE axis swap is implemented at sync_to_mach
        return self.send_cmd(f'G1 Y{self.x:0.2f} X{self.y:0.2f} Z{self.z:0.2f}')

    def motors_off(self):
        self.x = None
        self.y = None
        self.z = None
        self.state = 'OFF'
        return self.send_cmd('M18')
    
    def is_on(self):
        return self.state == 'ON'
    
    def motors_on_set_zero(self):
        self.send_cmd('G92 X0 Y0 Z10 U0') # declare this position as origin
        self.x = 0.0
        self.y = 0.0
        self.z = 10.0
        self.send_cmd('G21') # millimeters
        self.send_cmd('G90') # absolute
        self.state = 'ON'

    def estop(self):
        self.send_cmd('M112')
        self.x = None
        self.y = None
        self.z = None
        self.state = 'ESTOP'
    
    def restart(self):
        self.send_cmd('M999')
        self.sleep(8) # enough time to boot?? TODO: there is probably a smarter way to watch for the boot condition
        return self.send_cmd('M115')

    def set_poi(self, index, theta, i, piezo):
        if not self.is_on():
            return
        # index should be a number from 1 through MAX_POI, inclusive
        if index > MAX_POI or index == 0:
            return
        logging.debug(f"POI {index} set to {self.x}, {self.y}, {self.z}")
        self.poi[index - 1] = Poi(self.x, self.y, self.z, theta, i, piezo)

    def recall_poi(self, index):
        if not self.is_on():
            return None
        # index should be a number from 1 through MAX_POI, inclusive
        if index > MAX_POI or index == 0:
            return None
        try:
            poi = self.poi[index - 1]
            self.x = poi.x
            self.y = poi.y
            self.z = poi.z
        except AttributeError as e:
            logging.debug(f"POI {index} has not been set")
            return None
        logging.debug(f"Recalling to POI {index}: {self.x}, {self.y}, {self.z}")
<<<<<<< HEAD
        self.sync_to_mach()
=======
        self.send_cmd(f'G1 Y{self.x} X{self.y} Z{self.z}')
>>>>>>> d8ca97cc
        return (poi.theta, poi.i, poi.piezo)
            
    def __exit__(self, exc_type, exc_value, traceback):
        if self.ser.is_open:
            self.motors_off()
            self.ser.close()
            logging.debug("Serial port closed")

class Midi:
    def __init__(self, port):
        self.port = port
        try:
            self.midi = mido.open_input(port)
            self.midi_out = mido.open_output(port)
        except Exception as e:
            logging.error(f"MIDI open error: {e}")
            return None
    
    def __enter__(self):
        return self
    
    def clear_events(self):
        for msg in self.midi.iter_pending():
            pass
    
    def set_led_state(self, note, state):
        if state:
            v = 127
        else:
            v = 0
        logging.debug(f"setting led {note}, {state}")
        m = mido.Message('note_on', channel=0, note=note, velocity=v)
        self.midi_out.send(m)

    def __exit__(self, exc_type, exc_value, traceback):
        # I think this one cleans up after itself?
        pass

class Gamma:
    def __init__(self):
        self.gamma = 1.0

# A class for shared state to name image frames. Protected by
# the auto_snap_event and auto_snap_done Events. The object is
# safe to change by the controller until an auto_snap_event is
# triggered; after which, it must wait until auto_snap_done triggers
# to update state.
class ImageNamer:
    def __init__(self):
        self.name = None # base name
        self.x = None  # jubilee x/y/z in mm
        self.y = None
        self.z = None
        self.p = None  # raw piezo step value
        self.i = None  # intensity of light
        self.t = None  # theta of light
        self.rep = None # repetitions of the same spot
        self.cur_rep = None
        self.quit = False # flag to indicate if we're exiting
    def is_init(self):
        return self.name is not None and self.x is not None and self.y is not None \
        and self.z is not None and self.p is not None \
        and self.i is not None and self.t is not None
    def get_name(self):
        if self.cur_rep is not None:
            r = str(self.cur_rep)
        else:
            r = '1'
        return f'x{self.x:0.2f}_y{self.y:0.2f}_z{self.z:0.2f}_p{self.p}_i{self.i}_t{self.t}_r{r}'

def quitter(jubilee, light, piezo, cam_quit):
    cam_quit.wait()
    jubilee.motors_off()
    light.send_cmd("I 0")
    piezo.set_code(0)
    logging.info("Safe quit reached!")

def all_leds_off(schema, midi):
    # turn off all controller LEDs
    for control_node in schema.values():
        if type(control_node) is str:
            if 'note=' in control_node:
                note_id = int(control_node.split('=')[1])
                midi.set_led_state(note_id, False)

def loop(args, jubilee, midi, light, piezo, gamma, image_name, auto_snap_done, auto_snap_event, schema):
    # clear any stray events in the queue
    midi.clear_events()
    if jubilee.motors_off():
        # the command timed out
        logging.warning("Machine not responsive, restarting Jubilee...")
        if jubilee.restart():
            logging.error("Couldn't connect to Jubilee")
            return

    refvals = {}
    curvals = {}
    for name in schema.keys():
        refvals[name] = None
        curvals[name] = None
    paused_axis = None
    # turn on a low illumination so the camera doesn't seem "broken"
    light.send_cmd(f"I {int(MAX_LIGHT / 5)}")

    all_leds_off(schema, midi)
    gamma_enabled = False
    last_gamma = 1.0
    last_angle = None
    last_intensity = None
    last_piezo = None
    
    #for msg in midi.midi:
    while True:
        if cam_quit.is_set():
            return
        msg = midi.midi.poll()
        if msg is None:
            time.sleep(0) # yield our quantum
            continue
        # hugely inefficient O(n) search on every iter, but "meh"
        # that's why we have Moore's law.
        valid = False
        for (name, control_node) in schema.items():
            if name == 'version':
                if control_node != SCHEMA_VERSION:
                    print('Button mapping file has the wrong version number. Please run --set-controls to pick buttons again!')
                    exit(1)
                else:
                    continue
            if control_node + ' ' in str(msg):
                valid = True
                # sliders
                if 'control=' in control_node:
                    # extract the value
                    for i in str(msg).strip().split(' '):
                        if 'value=' in i:
                            control_value = i.split('=')[1]
                            break
                    assert(control_value is not None)
                    if name == "angle-light":
                        angle = (float(control_value) * (MAX_ANGLE - MIN_ANGLE) / 127.0) + float(MIN_ANGLE)
<<<<<<< HEAD
                        light.set_angle(int(angle))
                    elif name == "brightness-light":
                        bright = float(control_value) * (MAX_LIGHT / 127.0)
                        light.set_intensity(int(bright))
                    elif name == "nudge-piezo":
                        nudge = float(control_value) * (MAX_PIEZO / 127.0)
                        piezo.set_code(int(nudge))
=======
                        light.send_cmd(f"A {int(angle)}")
                        last_angle = int(angle)
                    elif name == "brightness-light":
                        bright = float(control_value) * (MAX_LIGHT / 127.0)
                        light.send_cmd(f"I {int(bright)}")
                        last_intensity = int(bright)
                    elif name == "nudge-piezo":
                        nudge = float(control_value) * (MAX_PIEZO / 127.0)
                        piezo.send_cmd(f"A {int(nudge)}")
                        last_piezo = int(nudge)
>>>>>>> d8ca97cc
                    elif name == "gamma":
                        last_gamma = (float(control_value) / 127.0) * MAX_GAMMA
                        if gamma_enabled:
                            gamma.gamma = last_gamma 
                        else:
                            gamma.gamma = 1.0
                    else:
                        curvals[name] = control_value
                        if refvals[name] is None:
                            refvals[name] = control_value # first time through, grab the current value as the reference
                # buttons
                elif 'note=' in control_node:
                    note_id = int(control_node.split('=')[1])
                    if 'note_on' in str(msg):
                        # the button was hit
                        if 'zero' in name:
                            if 'x' in name:
                                paused_axis = 'x'
                            elif 'y' in name:
                                paused_axis = 'y'
                            elif 'z' in name:
                                paused_axis = 'z'
                            else:
                                logging.error(f"Internal error, invalid button name {name} on {str(msg)}")
                                exit(1)
                            for name in refvals.keys():
                                if paused_axis in name:
                                    refvals[name] = None
                        elif name == 'idle toggle button':
                            if jubilee.is_on():
                                logging.info("Motors are OFF")
                                midi.set_led_state(note_id, False)
                                jubilee.motors_off()
                            else:
                                logging.info("Motors are ON and origin is set")
                                midi.set_led_state(note_id, True)
                                jubilee.motors_on_set_zero()
                        elif name == 'ESTOP button':
                            for (name, val) in curvals.items():
                                refvals[name] = val
                            print("ESTOP hit, exiting")
                            all_leds_off(schema, midi)
                            jubilee.estop()
                            time.sleep(5)
                            cam_quit.set()
                            return
                        elif 'set POI' in name:
                            maybe_poi = re.findall(r'^set POI (\d)', name)
                            if len(maybe_poi) == 1:
                                midi.set_led_state(note_id, True)
<<<<<<< HEAD
                                jubilee.set_poi(int(maybe_poi[0]), light.angle, light.intensity, piezo.code)
                                logging.info(f"Set POI {maybe_poi[0]}. X: {jubilee.x:0.2f}, Y: {jubilee.y:0.2f}, Z: {jubilee.z:0.2f}, P: {piezo.code}, Z': {(jubilee.z + piezo.code * PIEZO_UM_PER_LSB / 1000):0.3f}, I: {light.intensity}, A: {light.angle}")
                        elif 'recall POI' in name:
                            maybe_poi = re.findall(r'^recall POI (\d)', name)
                            if len(maybe_poi) == 1:
                                poi_index = int(maybe_poi[0])
                                maybe_poi = jubilee.recall_poi(poi_index)
                                if maybe_poi is not None:
                                    (l_t, l_i, l_p) = maybe_poi
                                    if l_t is not None:
                                        light.set_angle(l_t)
                                    if l_i is not None:
                                        light.set_intensity(l_i)
                                    if l_p is not None:
                                        piezo.set_code(l_p)
                                    logging.info(f"Recall POI {poi_index}. X: {jubilee.x:0.2f}, Y: {jubilee.y:0.2f}, Z: {jubilee.z:0.2f}, P: {piezo.code}, Z': {(jubilee.z + piezo.code * PIEZO_UM_PER_LSB / 1000):0.3f}, I: {light.intensity}, A: {light.angle}")

=======
                                jubilee.set_poi(int(maybe_poi[0]), last_angle, last_intensity, last_piezo)
                        elif 'recall POI' in name:
                            maybe_poi = re.findall(r'^recall POI (\d)', name)
                            if len(maybe_poi) == 1:
                                maybe_poi = jubilee.recall_poi(int(maybe_poi[0]))
                                if maybe_poi is not None:
                                    (l_t, l_i, l_p) = maybe_poi
                                    logging.debug(f"Recalling poi {l_t} {l_i} {l_p}")
                                    if l_t is not None:
                                        light.send_cmd(f"A {l_t}")
                                    if l_i is not None:
                                        light.send_cmd(f"I {l_i}")
                                    if l_p is not None:
                                        piezo.send_cmd(f"A {l_p}")
>>>>>>> d8ca97cc
                        elif name == 'quit button':
                            jubilee.motors_off()
                            all_leds_off(schema, midi)
                            logging.info("Quitting controller...")
                            cam_quit.set()
                            return
                        elif name == 'gamma button':
                            if gamma_enabled:
                                midi.set_led_state(note_id, False)
                                gamma_enabled = False
                                gamma.gamma = 1.0
                            else:
                                midi.set_led_state(note_id, True)
                                gamma_enabled = True
                                gamma.gamma = last_gamma
                        elif name == 'report position button':
                            try:
                                logging.info(f"X: {jubilee.x:0.2f}, Y: {jubilee.y:0.2f}, Z: {jubilee.z:0.2f}, P: {piezo.code}, Z': {(jubilee.z + piezo.code * PIEZO_UM_PER_LSB / 1000):0.3f}, I: {light.intensity}, A: {light.angle}")
                            except:
                                logging.info("Machine is IDLE or controls not synchronized")
                        elif name == 'automate button':
                            # check that the POIs have been set
                            if jubilee.poi[0] is None or jubilee.poi[1] is None:
                                logging.warning("POIs have not been set, can't automate!")
                                continue
                            if jubilee.poi[2] is None:
                                # simplify edge cases by just duplicating to create our third POI
                                jubilee.poi[2] = jubilee.poi[1]
                            # plan the path of steps
                            min_x = min([i.x for i in jubilee.poi])
                            max_x = max([i.x for i in jubilee.poi])
                            min_y = min([i.y for i in jubilee.poi])
                            max_y = max([i.y for i in jubilee.poi])

                            x_path = np.arange(min_x, max_x, args.stepsize)
                            if len(x_path) == 0: # this happens if min == max
                                x_path = [min_x]
                            y_path = np.arange(min_y, max_y, args.stepsize)
                            if len(y_path) == 0:
                                y_path = [min_y]

                            # derive Z-plane equation
                            p = []
                            for i in range(3):
                              p += [np.array((jubilee.poi[i].x, jubilee.poi[i].y, jubilee.poi[i].z + jubilee.poi[i].piezo  * PIEZO_UM_PER_LSB / 1000))]

                            if np.array_equal(p[1], p[2]):
                                p[2][0] += 0.001 # perturb the second point slightly to make the equations solvable in case only two POI set

                            v1 = p[1] - p[0]
                            v2 = p[2] - p[0]
                            normal_vector = np.cross(v1, v2)
                            a, b, c = normal_vector
                            d = -(a * p[0][0] + b * p[0][1] + c * p[0][2])

                            # TODO: interpolate angle and light. For now, just use the setting at POI[0]
                            light.set_intensity(jubilee.poi[0].i)
                            light.set_angle(jubilee.poi[0].theta)

                            logging.info(f"stepping x {x_path}")
                            logging.info(f"stepping y {y_path}")

                            for x in x_path:
                                for y in y_path:
                                    # derive composite-z
                                    zp = -(a * x + b * y + d) / c
                                    # get jubilee to 0.02mm below the target Z
                                    Z_INCREMENT = 1/0.02
                                    z = math.floor(zp * Z_INCREMENT) / Z_INCREMENT
                                    # make up the rest with the piezo
                                    p_lsb = ((zp - z) * 1000) / PIEZO_UM_PER_LSB
                                    if p_lsb > PIEZO_MAX_CODE:
                                        logging.warning(f"Piezo vale out of bounds: {p_lsb}, aborting step")
                                        continue
                                    if z > 15.0 or z < 5.0: # safety band over initial value of Z=10.0
                                        logging.warning(f"Z value seems hazardous, aborting step: {z}")
                                        continue
                                    if x > 20.0 or x < -20.0 or y > 20.0 or y < -20.0:
                                        logging.warning(f"X or Y value seems hazardous, aborting: {x}, {y}")
                                        continue

                                    logging.info(f"Step to {x}, {y}, {zp} ({z} + {p_lsb})")
                                    jubilee.goto((x, y, z))
                                    piezo.set_code(p_lsb)

                                    # setup the image_name object
                                    image_name.x = jubilee.x
                                    image_name.y = jubilee.y
                                    image_name.z = jubilee.z
                                    image_name.p = piezo.code,
                                    image_name.i = light.intensity,
                                    image_name.t = light.angle,
                                    image_name.cur_rep = None
                                    # wait for system to settle
                                    logging.info(f"settling for {args.settling}s")
                                    time.sleep(args.settling)
                                    # this should trigger the picture
                                    logging.info(f"triggering photos")
                                    auto_snap_event.set()
                                    auto_snap_done.wait()
                                    logging.info(f"got photo done event")
                                    # reset the flags
                                    auto_snap_event.clear()
                                    auto_snap_done.clear()
                            
                            logging.info("Automation done!")

                    elif 'note_off' in str(msg):
                        # the button was lifted
                        if 'zero' in name:
                            for name in refvals.keys():
                                if paused_axis in name:
                                    refvals[name] = None
                            paused_axis = None
        
        # now update machine position based on values
        if valid:
            for (name, val) in curvals.items():
                if refvals[name] is not None:
                    if paused_axis is not None:
                        if paused_axis in name:
                            continue

                    delta = int(curvals[name]) - int(refvals[name])
                    refvals[name] = curvals[name] # reset ref
                    if delta > 0:
                        if 'coarse' in name:
                            step = 0.2
                        else:
                            step = 0.05
                    elif delta < 0:
                        if 'coarse' in name:
                            step = -0.2
                        else:
                            step = -0.05
                    else:
                        step = 0.0
                    if 'z' in name:
                        step = step / 5.0
                    logging.debug(f"Delta of {delta} for {name}")

                    if jubilee.step_axis(name, step):
                        logging.warning("Motor command timeout!")
                        midi.clear_events()

def set_controls(midi_in):
    # Control schema layout
    schema = {
        'version' : SCHEMA_VERSION,
        'x-coarse' : None,
        'y-coarse' : None,
        'z-coarse' : None,
        'x-fine' : None,
        'y-fine' : None,
        'z-fine' : None,
        'gamma' : None,
        "angle-light" : None,
        "brightness-light" : None,
        "nudge-piezo" : None,
        'zero-x button' : None,
        'zero-y button' : None,
        'zero-z button' : None,
        'idle toggle button': None,
        'set POI 1 button' : None,
        'set POI 2 button' : None,
        'set POI 3 button' : None,
        'recall POI 1 button' : None,
        'recall POI 2 button' : None,
        'recall POI 3 button' : None,
        'quit button': None,
        'ESTOP button' : None,
    }

    # clear any stray events in the queue
    for msg in midi_in.iter_pending():
        pass

    # now iterate through the dictionary and set buttons
    for (name, val) in schema.items():
        success = False
        if val is None:
            while not success:
                print(f"Touch control to set: {name}")
                msg = midi_in.receive()
                # print(msg)
                msg_list = str(msg).strip().split(' ')
                if 'button' in name:
                    button = True
                else:
                    button = False
                for i in msg_list:
                    if 'control=' in i:
                        if not button:
                            schema[name] = i
                            success = True
                            break
                        else:
                            print("Please select a slider or knob.")
                            break
                    elif 'note=' in i:
                        if button:
                            schema[name] = i
                            success = True
                            break
                        else:
                            print("Please select a button.")
                            break
                # drain any excess events
                print("  Control captured!")
                time.sleep(1)
                for msg in midi_in.iter_pending():
                    pass # just discard any excess events
    print("Control setting done. Schema is:")
    pprint.pprint(schema)

    try:
        with open(SCHEMA_STORAGE, "w") as config:
            config.write(json.dumps(schema))
    except:
        print(f"Error: could't write to {SCHEMA_STORAGE}")
        exit(1)

def main():
    parser = argparse.ArgumentParser(description="MIDI-to-Duet controller")
    parser.add_argument(
        "--duet-port", required=False, help="path to duet3d serial port", default='/dev/ttyACM0'
    )
    parser.add_argument(
        "--midi-port", required=False, help="MIDI device name to use"
    )
    parser.add_argument(
        "--set-controls", required=False, action="store_true", help="Set up MIDI controls"
    )
    parser.add_argument(
        "--loglevel", required=False, help="set logging level (INFO/DEBUG/WARNING/ERROR)", type=str, default="INFO",
    )
    parser.add_argument(
        "--no-cam", required=False, action="store_true", help="Do not start camera UI"
    )
    parser.add_argument(
        "--name", required=False, type=str, default="unnamed_chip", help="Directory name for auto-image snaps"
    )
    parser.add_argument(
        "--reps", required=False, type=int, default=1, help="Number of repetitions of shots of the current position"
    )
    parser.add_argument(
        "--stepsize", required=False, type=float, default=0.1, help="Step size in mm for automation"
    )
    parser.add_argument(
        "--settling", required=False, type=float, default=5.0, help="Settling time in seconds between steps"
    )
    args = parser.parse_args()

    gamma = Gamma()
    image_name = ImageNamer()
    image_name.name = args.name
    image_name.rep = args.reps
    auto_snap_event = Event()
    auto_snap_done = Event()
    if not args.no_cam:
        c = Thread(target=cam, args=[cam_quit, gamma, image_name, auto_snap_event, auto_snap_done])
        c.start()

    numeric_level = getattr(logging, args.loglevel.upper(), None)
    if not isinstance(numeric_level, int):
        raise ValueError('Invalid log level: %s' % args.loglevel)
    logging.basicConfig(level=numeric_level)
    # TODO: turn this into a command line argument
    iris_ports = ['/dev/ttyUSB0', '/dev/ttyUSB1', '/dev/ttyUSB2', '/dev/ttyUSB3']

    # Automatically pick a MIDI device, or take one from command line if specified
    if args.midi_port is None:
        input_list = mido.get_input_names()
        midimix_name = None
        for i in input_list:
            if 'MIDI Mix' in i:
                midimix_name = i
                break
        if midimix_name is None:
            logging.error("couldn't find Akai MIDI Mix device!")
            return
    else:
        midimix_name = args.midi_port

    # Load or create a control schema
    if args.set_controls:
        try:
            with mido.open_input(midimix_name) as midi_in:
                set_controls(midi_in)
        except Exception as e:
            logging.error("Couldn't open MIDI device, --set-controls has failed.")
            logging.error(e)
            exit(1)

        # after setting controls, exit
        logging.error("Control setting finished. Please restart without --set-controls.")
        exit(0)
    else:
        try:
            with open(SCHEMA_STORAGE, "r") as config:
                schema = json.loads(config.read())
        except:
            logging.error("Couldn't load control configuration. Try running --set-controls to setup controls.")
            exit(1)

    # Launch the main loop
    # Remember: if the Jubilee does not respond on serial, try unplugging
    # the USB cable and then power cycling the Jubilee, and then plugging
    # the USB cable back in. There is a bug in the Duet3D firmware that
    # locks up the USB port if it is plugged in while the main board comes up.
    jubilee = Jubilee(args.duet_port)
    midi = Midi(midimix_name)
    light = Light(iris_ports)
    piezo = Piezo(iris_ports)
    logging.info("MIDI-to-Jubilee Controller Starting. Motors are IDLE.")
    logging.info("---> Please press SEND ALL to initialize <---")
    # wrap in 'with' so we can shut things down on exit if necessary
    with jubilee as j:
        with midi as m:
            with light as l:
                with piezo as p:
                    q = Thread(target=quitter, args=[jubilee, light, piezo, cam_quit])
                    q.start()
                    l = Thread(target=loop, args=[
                        args, j, m, l, p, gamma, image_name, auto_snap_done, auto_snap_event, schema
                    ])
                    l.start()
                    # when the quitter exits, everything has been brought down in an orderly fashion
                    q.join()
                    # inform the snapper thread to quit
                    image_name.quit = True
                    auto_snap_event.set()
                    logging.debug("Midi control thread reached quit")

if __name__ == "__main__":
    main()
<|MERGE_RESOLUTION|>--- conflicted
+++ resolved
@@ -217,11 +217,7 @@
             logging.debug("Duet3D serial port opened")
             self.ser = ser
             self.motors_off()
-<<<<<<< HEAD
             self.poi = [None] * MAX_POI # this is an array of POI objects
-=======
-            self.poi = [None] * MAX_POI # this is an array of Poi objects
->>>>>>> d8ca97cc
         except serial.SerialException as e:
             logging.error(f"Serial error: {e}")
             return None
@@ -253,12 +249,6 @@
         if step == 0.0:
             return False
 
-<<<<<<< HEAD
-=======
-        # NOTE AXIS SWAP - this is more intuitive based on the orientation
-        # of the machine relative to my seat.
-        # FIXME you must also change the axis order in recall_poi() -- this should probably be...made less brittle...
->>>>>>> d8ca97cc
         if 'x' in axis:
             self.x += step
         elif 'y' in axis:
@@ -338,11 +328,7 @@
             logging.debug(f"POI {index} has not been set")
             return None
         logging.debug(f"Recalling to POI {index}: {self.x}, {self.y}, {self.z}")
-<<<<<<< HEAD
         self.sync_to_mach()
-=======
-        self.send_cmd(f'G1 Y{self.x} X{self.y} Z{self.z}')
->>>>>>> d8ca97cc
         return (poi.theta, poi.i, poi.piezo)
             
     def __exit__(self, exc_type, exc_value, traceback):
@@ -484,7 +470,6 @@
                     assert(control_value is not None)
                     if name == "angle-light":
                         angle = (float(control_value) * (MAX_ANGLE - MIN_ANGLE) / 127.0) + float(MIN_ANGLE)
-<<<<<<< HEAD
                         light.set_angle(int(angle))
                     elif name == "brightness-light":
                         bright = float(control_value) * (MAX_LIGHT / 127.0)
@@ -492,18 +477,6 @@
                     elif name == "nudge-piezo":
                         nudge = float(control_value) * (MAX_PIEZO / 127.0)
                         piezo.set_code(int(nudge))
-=======
-                        light.send_cmd(f"A {int(angle)}")
-                        last_angle = int(angle)
-                    elif name == "brightness-light":
-                        bright = float(control_value) * (MAX_LIGHT / 127.0)
-                        light.send_cmd(f"I {int(bright)}")
-                        last_intensity = int(bright)
-                    elif name == "nudge-piezo":
-                        nudge = float(control_value) * (MAX_PIEZO / 127.0)
-                        piezo.send_cmd(f"A {int(nudge)}")
-                        last_piezo = int(nudge)
->>>>>>> d8ca97cc
                     elif name == "gamma":
                         last_gamma = (float(control_value) / 127.0) * MAX_GAMMA
                         if gamma_enabled:
@@ -554,7 +527,6 @@
                             maybe_poi = re.findall(r'^set POI (\d)', name)
                             if len(maybe_poi) == 1:
                                 midi.set_led_state(note_id, True)
-<<<<<<< HEAD
                                 jubilee.set_poi(int(maybe_poi[0]), light.angle, light.intensity, piezo.code)
                                 logging.info(f"Set POI {maybe_poi[0]}. X: {jubilee.x:0.2f}, Y: {jubilee.y:0.2f}, Z: {jubilee.z:0.2f}, P: {piezo.code}, Z': {(jubilee.z + piezo.code * PIEZO_UM_PER_LSB / 1000):0.3f}, I: {light.intensity}, A: {light.angle}")
                         elif 'recall POI' in name:
@@ -572,22 +544,6 @@
                                         piezo.set_code(l_p)
                                     logging.info(f"Recall POI {poi_index}. X: {jubilee.x:0.2f}, Y: {jubilee.y:0.2f}, Z: {jubilee.z:0.2f}, P: {piezo.code}, Z': {(jubilee.z + piezo.code * PIEZO_UM_PER_LSB / 1000):0.3f}, I: {light.intensity}, A: {light.angle}")
 
-=======
-                                jubilee.set_poi(int(maybe_poi[0]), last_angle, last_intensity, last_piezo)
-                        elif 'recall POI' in name:
-                            maybe_poi = re.findall(r'^recall POI (\d)', name)
-                            if len(maybe_poi) == 1:
-                                maybe_poi = jubilee.recall_poi(int(maybe_poi[0]))
-                                if maybe_poi is not None:
-                                    (l_t, l_i, l_p) = maybe_poi
-                                    logging.debug(f"Recalling poi {l_t} {l_i} {l_p}")
-                                    if l_t is not None:
-                                        light.send_cmd(f"A {l_t}")
-                                    if l_i is not None:
-                                        light.send_cmd(f"I {l_i}")
-                                    if l_p is not None:
-                                        piezo.send_cmd(f"A {l_p}")
->>>>>>> d8ca97cc
                         elif name == 'quit button':
                             jubilee.motors_off()
                             all_leds_off(schema, midi)
